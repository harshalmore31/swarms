--- conflicted
+++ resolved
@@ -573,7 +573,6 @@
         )
         self.summarize_multiple_images = summarize_multiple_images
         self.tool_retry_attempts = tool_retry_attempts
-<<<<<<< HEAD
         # Streaming / tool-call coordination flags
         # When a tool call is expected we temporarily disable streaming so the
         # LLM returns a complete JSON payload that can be parsed reliably. After
@@ -581,11 +580,7 @@
         # subsequent requests / summaries.
         self.expecting_tool_call: bool = False
         self.tool_call_completed: bool = False
-
-        # self.short_memory = self.short_memory_init()
-=======
         self.speed_mode = speed_mode
->>>>>>> 6af45d7b
 
         # Initialize the feedback
         self.feedback = []
