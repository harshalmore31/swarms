<<<<<<< HEAD
import traceback
from typing import Optional, Callable
=======
import asyncio
>>>>>>> 00131efc
import base64
import traceback
import uuid
from pathlib import Path
from typing import List, Optional

import litellm
import requests
from litellm import acompletion, completion, supports_vision
from loguru import logger
from pydantic import BaseModel


class LiteLLMException(Exception):
    """
    Exception for LiteLLM.
    """


def get_audio_base64(audio_source: str) -> str:
    """
    Convert audio data from a URL or local file path to a base64-encoded string.

    This function supports both remote (HTTP/HTTPS) and local audio sources. If the source is a URL,
    it fetches the audio data via HTTP. If the source is a local file path, it reads the file directly.

    Args:
        audio_source (str): The path or URL to the audio file.

    Returns:
        str: The base64-encoded string of the audio data.

    Raises:
        requests.HTTPError: If fetching audio from a URL fails.
        FileNotFoundError: If the local audio file does not exist.
    """
    if audio_source.startswith(("http://", "https://")):
        response = requests.get(audio_source)
        response.raise_for_status()
        audio_data = response.content
    else:
        with open(audio_source, "rb") as file:
            audio_data = file.read()

    encoded_string = base64.b64encode(audio_data).decode("utf-8")
    return encoded_string


def get_image_base64(image_source: str) -> str:
    """
    Convert image data from a URL, local file path, or data URI to a base64-encoded string in data URI format.

    If the input is already a data URI, it is returned unchanged. Otherwise, the image is loaded from the
    specified source, encoded as base64, and returned as a data URI with the appropriate MIME type.

    Args:
        image_source (str): The path, URL, or data URI of the image.

    Returns:
        str: The image as a base64-encoded data URI string.

    Raises:
        requests.HTTPError: If fetching the image from a URL fails.
        FileNotFoundError: If the local image file does not exist.
    """
    if image_source.startswith("data:image"):
        return image_source

    if image_source.startswith(("http://", "https://")):
        response = requests.get(image_source)
        response.raise_for_status()
        image_data = response.content
    else:
        with open(image_source, "rb") as file:
            image_data = file.read()

    extension = Path(image_source).suffix.lower()
    mime_type_mapping = {
        ".jpg": "image/jpeg",
        ".jpeg": "image/jpeg",
        ".png": "image/png",
        ".gif": "image/gif",
        ".webp": "image/webp",
        ".bmp": "image/bmp",
        ".tiff": "image/tiff",
        ".svg": "image/svg+xml",
    }
    mime_type = mime_type_mapping.get(extension, "image/jpeg")
    encoded_string = base64.b64encode(image_data).decode("utf-8")
    return f"data:{mime_type};base64,{encoded_string}"


def save_base64_as_image(
    base64_data: str,
    output_dir: str = "images",
) -> str:
    """
    Decode base64-encoded image data and save it as an image file in the specified directory.

    This function supports both raw base64 strings and data URIs (data:image/...;base64,...).
    The image format is determined from the MIME type if present, otherwise defaults to JPEG.
    The image is saved with a randomly generated filename.

    Args:
        base64_data (str): The base64-encoded image data, either as a raw string or a data URI.
        output_dir (str, optional): Directory to save the image file. Defaults to "images".
            If None, saves to the current working directory.

    Returns:
        str: The full path to the saved image file.

    Raises:
        ValueError: If the base64 data is not a valid data URI or is otherwise invalid.
        IOError: If the image cannot be written to disk.
    """
    import os

    if output_dir is None:
        output_dir = os.getcwd()
    os.makedirs(output_dir, exist_ok=True)

    if base64_data.startswith("data:image"):
        try:
            header, encoded_data = base64_data.split(",", 1)
            mime_type = header.split(":")[1].split(";")[0]
        except (ValueError, IndexError):
            raise ValueError("Invalid data URI format")
    else:
        encoded_data = base64_data
        mime_type = "image/jpeg"

    mime_to_extension = {
        "image/jpeg": ".jpg",
        "image/jpg": ".jpg",
        "image/png": ".png",
        "image/gif": ".gif",
        "image/webp": ".webp",
        "image/bmp": ".bmp",
        "image/tiff": ".tiff",
        "image/svg+xml": ".svg",
    }
    extension = mime_to_extension.get(mime_type, ".jpg")
    filename = f"{uuid.uuid4()}{extension}"
    file_path = os.path.join(output_dir, filename)

    try:
        logger.debug(
            f"Attempting to decode base64 data of length: {len(encoded_data)}"
        )
        logger.debug(
            f"Base64 data (first 100 chars): {encoded_data[:100]}..."
        )
        image_data = base64.b64decode(encoded_data)
        with open(file_path, "wb") as f:
            f.write(image_data)
        logger.info(f"Image saved successfully to: {file_path}")
        return file_path
    except Exception as e:
        logger.error(
            f"Base64 decoding failed. Data length: {len(encoded_data)}"
        )
        logger.error(
            f"First 100 chars of data: {encoded_data[:100]}..."
        )
        raise IOError(f"Failed to save image: {str(e)}")


def gemini_output_img_handler(response: any):
    """
    Handle Gemini model output that may contain a base64-encoded image string.

    If the response content is a base64-encoded image (i.e., a string starting with a known image data URI prefix),
    this function saves the image to disk and returns the file path. Otherwise, it returns the content as is.

    Args:
        response (any): The response object from the Gemini model. It is expected to have
            a structure such that `response.choices[0].message.content` contains the output.

    Returns:
        str: The file path to the saved image if the content is a base64 image, or the original content otherwise.
    """
    response_content = response.choices[0].message.content

    base64_prefixes = [
        "data:image/jpeg;base64,",
        "data:image/jpg;base64,",
        "data:image/png;base64,",
        "data:image/gif;base64,",
        "data:image/webp;base64,",
        "data:image/bmp;base64,",
        "data:image/tiff;base64,",
        "data:image/svg+xml;base64,",
    ]

    if isinstance(response_content, str) and any(
        response_content.strip().startswith(prefix)
        for prefix in base64_prefixes
    ):
        return save_base64_as_image(base64_data=response_content)
    else:
        return response_content


class LiteLLM:
    """
    This class represents a LiteLLM.
    It is used to interact with the LLM model for various tasks.
    """

    def __init__(
        self,
        model_name: str = "gpt-4o",
        system_prompt: str = None,
        stream: bool = False,
        temperature: float = 0.5,
        max_tokens: int = 4000,
        ssl_verify: bool = False,
        max_completion_tokens: int = 4000,
        tools_list_dictionary: List[dict] = None,
        tool_choice: str = "auto",
        parallel_tool_calls: bool = False,
        audio: str = None,
        retries: int = 3,
        verbose: bool = False,
        caching: bool = False,
        mcp_call: bool = False,
        top_p: float = 1.0,
        functions: List[dict] = None,
        return_all: bool = False,
        base_url: str = None,
        api_key: str = None,
        api_version: str = None,
        *args,
        **kwargs,
    ):
        """
        Initialize the LiteLLM with the given parameters.

        Args:
            model_name (str, optional): The name of the model to use. Defaults to "gpt-4o".
            system_prompt (str, optional): The system prompt to use. Defaults to None.
            stream (bool, optional): Whether to stream the output. Defaults to False.
            temperature (float, optional): The temperature for the model. Defaults to 0.5.
            max_tokens (int, optional): The maximum number of tokens to generate. Defaults to 4000.
            ssl_verify (bool, optional): Whether to verify SSL certificates. Defaults to False.
            max_completion_tokens (int, optional): Maximum completion tokens. Defaults to 4000.
            tools_list_dictionary (List[dict], optional): List of tool definitions. Defaults to None.
            tool_choice (str, optional): Tool choice strategy. Defaults to "auto".
            parallel_tool_calls (bool, optional): Whether to enable parallel tool calls. Defaults to False.
            audio (str, optional): Audio input path. Defaults to None.
            retries (int, optional): Number of retries. Defaults to 0.
            verbose (bool, optional): Whether to enable verbose logging. Defaults to False.
            caching (bool, optional): Whether to enable caching. Defaults to False.
            mcp_call (bool, optional): Whether this is an MCP call. Defaults to False.
            top_p (float, optional): Top-p sampling parameter. Defaults to 1.0.
            functions (List[dict], optional): Function definitions. Defaults to None.
            return_all (bool, optional): Whether to return all response data. Defaults to False.
            base_url (str, optional): Base URL for the API. Defaults to None.
            api_key (str, optional): API key. Defaults to None.
            api_version (str, optional): API version. Defaults to None.
            *args: Additional positional arguments that will be stored and used in run method.
                  If a single dictionary is passed, it will be merged into completion parameters.
            **kwargs: Additional keyword arguments that will be stored and used in run method.
                     These will be merged into completion parameters with lower priority than
                     runtime kwargs passed to the run method.
        """
        self.model_name = model_name
        self.system_prompt = system_prompt
        self.stream = stream
        self.temperature = temperature
        self.max_tokens = max_tokens
        self.ssl_verify = ssl_verify
        self.max_completion_tokens = max_completion_tokens
        self.tools_list_dictionary = tools_list_dictionary
        self.tool_choice = tool_choice
        self.parallel_tool_calls = parallel_tool_calls
        self.caching = caching
        self.mcp_call = mcp_call
        self.top_p = top_p
        self.functions = functions
        self.audio = audio
        self.return_all = return_all
        self.base_url = base_url
        self.api_key = api_key
        self.api_version = api_version
        self.modalities = []
        self.messages = []  # Initialize messages list

        # Configure litellm settings
        litellm.set_verbose = (
            verbose  # Disable verbose mode for better performance
        )
        litellm.ssl_verify = ssl_verify
        litellm.num_retries = (
            retries  # Add retries for better reliability
        )

        litellm.drop_params = True

        # Add system prompt if present
        if self.system_prompt is not None:
            self.messages.append(
                {"role": "system", "content": self.system_prompt}
            )

        # Store additional args and kwargs for use in run method
        self.init_args = args
        self.init_kwargs = kwargs

    def _process_additional_args(
        self, completion_params: dict, runtime_args: tuple
    ):
        """
        Process additional arguments from both initialization and runtime.

        Args:
            completion_params (dict): The completion parameters dictionary to update
            runtime_args (tuple): Runtime positional arguments
        """
        # Process initialization args
        if self.init_args:
            if len(self.init_args) == 1 and isinstance(
                self.init_args[0], dict
            ):
                # If init_args contains a single dictionary, merge it
                completion_params.update(self.init_args[0])
            else:
                # Store other types of init_args for debugging
                completion_params["init_args"] = self.init_args

        # Process runtime args
        if runtime_args:
            if len(runtime_args) == 1 and isinstance(
                runtime_args[0], dict
            ):
                # If runtime_args contains a single dictionary, merge it (highest priority)
                completion_params.update(runtime_args[0])
            else:
                # Store other types of runtime_args for debugging
                completion_params["runtime_args"] = runtime_args


    def output_for_tools(self, response: any):
        if self.mcp_call is True:
            out = response.choices[0].message.tool_calls[0].function
            output = {
                "function": {
                    "name": out.name,
                    "arguments": out.arguments,
                }
            }
            return output
        else:
            out = response.choices[0].message.tool_calls

            if isinstance(out, BaseModel):
                out = out.model_dump()
            return out

    def _prepare_messages(
        self,
        task: Optional[str] = None,
        img: Optional[str] = None,
    ):
        """
        Prepare the messages for the given task.

        Args:
            task (str): The task to prepare messages for.
            img (str, optional): Image input if any. Defaults to None.

        Returns:
            list: A list of messages prepared for the task.
        """
        # Start with a fresh copy of messages to avoid duplication
        messages = self.messages.copy()

        # Check if model supports vision if image is provided
        if img is not None:
            self.check_if_model_supports_vision(img=img)
            # Handle vision case - this already includes both task and image
            messages = self.vision_processing(
                task=task, image=img, messages=messages
            )
        elif task is not None:
            # Only add task message if no image (since vision_processing handles both)
            messages.append({"role": "user", "content": task})

        return messages

    def anthropic_vision_processing(
        self, task: str, image: str, messages: list
    ) -> list:
        """
        Process vision input specifically for Anthropic models.
        Handles Anthropic's specific image format requirements.
        """
        # Check if we can use direct URL
        if self._should_use_direct_url(image):
            # Use direct URL without base64 conversion
            messages.append(
                {
                    "role": "user",
                    "content": [
                        {"type": "text", "text": task},
                        {
                            "type": "image_url",
                            "image_url": {
                                "url": image,
                            },
                        },
                    ],
                }
            )
        else:
            # Fall back to base64 conversion for local files
            image_url = get_image_base64(image)

            # Extract mime type from the data URI or use default
            mime_type = "image/jpeg"  # default
            if "data:" in image_url and ";base64," in image_url:
                mime_type = image_url.split(";base64,")[0].split(
                    "data:"
                )[1]

            # Ensure mime type is one of the supported formats
            supported_formats = [
                "image/jpeg",
                "image/png",
                "image/gif",
                "image/webp",
            ]
            if mime_type not in supported_formats:
                mime_type = (
                    "image/jpeg"  # fallback to jpeg if unsupported
                )

            # Construct Anthropic vision message with base64
            messages.append(
                {
                    "role": "user",
                    "content": [
                        {"type": "text", "text": task},
                        {
                            "type": "image_url",
                            "image_url": {
                                "url": image_url,
                                "format": mime_type,
                            },
                        },
                    ],
                }
            )

        return messages

    def openai_vision_processing(
        self, task: str, image: str, messages: list
    ) -> list:
        """
        Process vision input specifically for OpenAI models.
        Handles OpenAI's specific image format requirements.
        """
        # Check if we can use direct URL
        if self._should_use_direct_url(image):
            # Use direct URL without base64 conversion
            vision_message = {
                "type": "image_url",
                "image_url": {"url": image},
            }
        else:
            # Fall back to base64 conversion for local files
            image_url = get_image_base64(image)

            # Prepare vision message with base64
            vision_message = {
                "type": "image_url",
                "image_url": {"url": image_url},
            }

            # Add format for specific models
            extension = Path(image).suffix.lower()

            # Map common image extensions to proper MIME types
            mime_type_mapping = {
                ".jpg": "image/jpeg",
                ".jpeg": "image/jpeg",
                ".png": "image/png",
                ".gif": "image/gif",
                ".webp": "image/webp",
                ".bmp": "image/bmp",
                ".tiff": "image/tiff",
                ".svg": "image/svg+xml",
            }

            mime_type = mime_type_mapping.get(extension, "image/jpeg")
            vision_message["image_url"]["format"] = mime_type

        # Append vision message
        messages.append(
            {
                "role": "user",
                "content": [
                    {"type": "text", "text": task},
                    vision_message,
                ],
            }
        )

        return messages

    def _should_use_direct_url(self, image: str) -> bool:
        """
        Determine if we should use direct URL passing instead of base64 conversion.

        Args:
            image (str): The image source (URL or file path)

        Returns:
            bool: True if we should use direct URL, False if we need base64 conversion
        """
        # Only use direct URL for HTTP/HTTPS URLs
        if not image.startswith(("http://", "https://")):
            return False

        # Check for local/custom models that might not support direct URLs
        model_lower = self.model_name.lower()
        local_indicators = [
            "localhost",
            "127.0.0.1",
            "local",
            "custom",
            "ollama",
            "llama-cpp",
        ]

        is_local = any(
            indicator in model_lower for indicator in local_indicators
        ) or (
            self.base_url is not None
            and any(
                indicator in self.base_url.lower()
                for indicator in local_indicators
            )
        )

        if is_local:
            return False

        # Use LiteLLM's supports_vision to check if model supports vision and direct URLs
        try:
            return supports_vision(model=self.model_name)
        except Exception:
            return False

    def vision_processing(
        self, task: str, image: str, messages: Optional[list] = None
    ):
        """
        Process the image for the given task.
        Handles different image formats and model requirements.

        This method now intelligently chooses between:
        1. Direct URL passing (when model supports it and image is a URL)
        2. Base64 conversion (for local files or unsupported models)

        This approach reduces server load and improves performance by avoiding
        unnecessary image downloads and base64 conversions when possible.
        """
        # Ensure messages is a list
        if messages is None:
            messages = []

        logger.info(f"Processing image for model: {self.model_name}")

        # Log whether we're using direct URL or base64 conversion
        if self._should_use_direct_url(image):
            logger.info(
                f"Using direct URL passing for image: {image[:100]}..."
            )
        else:
            if image.startswith(("http://", "https://")):
                logger.info(
                    "Converting URL image to base64 (model doesn't support direct URLs)"
                )
            else:
                logger.info("Converting local file to base64")

        if (
            "anthropic" in self.model_name.lower()
            or "claude" in self.model_name.lower()
        ):
            messages = self.anthropic_vision_processing(
                task, image, messages
            )
            return messages
        else:
            messages = self.openai_vision_processing(
                task, image, messages
            )
            return messages

    def audio_processing(self, task: str, audio: str):
        """
        Process the audio for the given task.

        Args:
            task (str): The task to be processed.
            audio (str): The path or identifier for the audio file.
        """
        encoded_string = get_audio_base64(audio)

        # Append audio message
        self.messages.append(
            {
                "role": "user",
                "content": [
                    {"type": "text", "text": task},
                    {
                        "type": "input_audio",
                        "input_audio": {
                            "data": encoded_string,
                            "format": "wav",
                        },
                    },
                ],
            }
        )

    def check_if_model_supports_vision(self, img: str = None):
        """
        Check if the model supports vision capabilities.

        This method uses LiteLLM's built-in supports_vision function to verify
        that the model can handle image inputs before processing.

        Args:
            img (str, optional): Image path/URL to validate against model capabilities

        Raises:
            ValueError: If the model doesn't support vision and an image is provided
        """
        if img is not None:
            out = supports_vision(model=self.model_name)

            if out is False:
                raise ValueError(
                    f"Model {self.model_name} does not support vision"
                )

    def _collect_streaming_chunks(self, streaming_response, callback=None):
        """Helper method to collect chunks from streaming response."""
        chunks = []
        for chunk in streaming_response:
            if hasattr(chunk, "choices") and chunk.choices[0].delta.content:
                content = chunk.choices[0].delta.content
                chunks.append(content)
                if callback:
                    callback(content)
        return "".join(chunks)

    def _handle_streaming_response(
        self,
        streaming_response,
        title: str = "LLM Response",
        style: Optional[str] = None,
        streaming_callback: Optional[Callable[[str], None]] = None,
        print_on: bool = True,
        verbose: bool = False,
    ) -> str:
        """
        Centralized streaming response handler for all streaming scenarios.
        
        Args:
            streaming_response: The streaming response object
            title: Title for the streaming panel
            style: Style for the panel (optional)
            streaming_callback: Callback for real-time streaming
            print_on: Whether to print the streaming output
            verbose: Whether to enable verbose logging
            
        Returns:
            str: The complete response string
        """
        # Non-streaming response - return as is
        if not (hasattr(streaming_response, "__iter__") and not isinstance(streaming_response, str)):
            return streaming_response
        
        # Handle callback streaming
        if streaming_callback is not None:
            return self._collect_streaming_chunks(streaming_response, streaming_callback)
        
        # Handle silent streaming
        if not print_on:
            return self._collect_streaming_chunks(streaming_response)
        
        # Handle formatted streaming with panel
        from swarms.utils.formatter import formatter
        from loguru import logger
        
        collected_chunks = []
        def on_chunk_received(chunk: str):
            collected_chunks.append(chunk)
            if verbose:
                logger.debug(f"Streaming chunk received: {chunk[:50]}...")

        return formatter.print_streaming_panel(
            streaming_response,
            title=title,
            style=style,
            collect_chunks=True,
            on_chunk_callback=on_chunk_received,
        )

    def run_with_streaming(
        self,
        task: str,
        img: Optional[str] = None,
        audio: Optional[str] = None,
        streaming_callback: Optional[Callable[[str], None]] = None,
        title: str = "LLM Response",
        style: Optional[str] = None,
        print_on: bool = True,
        verbose: bool = False,
        *args,
        **kwargs,
    ) -> str:
        """
        Run LLM with centralized streaming handling.
        
        Args:
            task: The task/prompt to send to the LLM
            img: Optional image input
            audio: Optional audio input
            streaming_callback: Callback for real-time streaming
            title: Title for streaming panel
            style: Style for streaming panel
            print_on: Whether to print streaming output
            verbose: Whether to enable verbose logging
            
        Returns:
            str: The complete response
        """
        original_stream = self.stream
        self.stream = True
        
        try:
            # Build kwargs for run method
            run_kwargs = {"task": task, **kwargs}
            if img is not None:
                run_kwargs["img"] = img
            if audio is not None:
                run_kwargs["audio"] = audio
            
            response = self.run(*args, **run_kwargs)
            
            return self._handle_streaming_response(
                response,
                title=title,
                style=style,
                streaming_callback=streaming_callback,
                print_on=print_on,
                verbose=verbose,
            )
        finally:
            self.stream = original_stream

    def run_tool_summary_with_streaming(
        self,
        tool_results: str,
        agent_name: str = "Agent",
        print_on: bool = True,
        verbose: bool = False,
        *args,
        **kwargs,
    ) -> str:
        """
        Run tool summary with streaming support.
        
        Args:
            tool_results: The tool execution results to summarize
            agent_name: Name of the agent for the panel title
            print_on: Whether to print streaming output
            verbose: Whether to enable verbose logging
            
        Returns:
            str: The complete summary response
        """
        return self.run_with_streaming(
            task=f"Please analyze and summarize the following tool execution output:\n\n{tool_results}",
            title=f"Agent: {agent_name} - Tool Summary",
            style="green",
            print_on=print_on,
            verbose=verbose,
            *args,
            **kwargs,
        )

    def handle_string_streaming(
        self,
        response: str,
        print_on: bool = True,
        delay: float = 0.01,
    ) -> None:
        """
        Handle streaming for string responses by simulating streaming output.
        
        Args:
            response: The string response to stream
            print_on: Whether to print the streaming output
            delay: Delay between characters for streaming effect
        """
        if not (print_on and response):
            return
            
        import time
        for char in response:
            print(char, end="", flush=True)
            if delay > 0:
                time.sleep(delay)
        print()  # Newline at the end

    def _process_anthropic_chunk(self, chunk, current_tool_call, tool_call_buffer, tool_calls_in_stream, print_on, verbose):
        """Process Anthropic-style streaming chunks."""
        import json
        from loguru import logger
        
        chunk_type = getattr(chunk, 'type', None)
        full_text_response = ""
        
        if chunk_type == 'content_block_start' and hasattr(chunk, 'content_block') and chunk.content_block.type == 'tool_use':
            tool_name = chunk.content_block.name
            if print_on:
                print(f"\nTool Call: {tool_name}...", flush=True)
            current_tool_call = {"id": chunk.content_block.id, "name": tool_name, "input": ""}
            tool_call_buffer = ""
        
        elif chunk_type == 'content_block_delta' and hasattr(chunk, 'delta'):
            if chunk.delta.type == 'input_json_delta':
                tool_call_buffer += chunk.delta.partial_json
            elif chunk.delta.type == 'text_delta':
                text_chunk = chunk.delta.text
                full_text_response += text_chunk
                if print_on:
                    print(text_chunk, end="", flush=True)

        elif chunk_type == 'content_block_stop' and current_tool_call:
            try:
                tool_input = json.loads(tool_call_buffer)
                current_tool_call["input"] = tool_input
                tool_calls_in_stream.append(current_tool_call)
            except json.JSONDecodeError as e:
                logger.error(f"Failed to parse tool arguments: {tool_call_buffer}. Error: {e}")
                # Store the raw buffer for debugging
                current_tool_call["input"] = {"raw_buffer": tool_call_buffer, "error": str(e)}
                tool_calls_in_stream.append(current_tool_call)
            current_tool_call = None
            tool_call_buffer = ""
            
        return full_text_response, current_tool_call, tool_call_buffer
    
    def _process_openai_chunk(self, chunk, tool_calls_in_stream, print_on, verbose):
        """Process OpenAI-style streaming chunks."""
        import json
        full_text_response = ""
        
        if not (hasattr(chunk, 'choices') and chunk.choices):
            return full_text_response
            
        choice = chunk.choices[0]
        if not (hasattr(choice, 'delta') and choice.delta):
            return full_text_response
            
        delta = choice.delta
        
        # Handle text content
        if hasattr(delta, 'content') and delta.content:
            text_chunk = delta.content
            full_text_response += text_chunk
            if print_on:
                print(text_chunk, end="", flush=True)
        
        # Handle tool calls in streaming chunks
        if hasattr(delta, 'tool_calls') and delta.tool_calls:
            for tool_call in delta.tool_calls:
                tool_index = getattr(tool_call, 'index', 0)
                
                # Ensure we have enough slots in the list
                while len(tool_calls_in_stream) <= tool_index:
                    tool_calls_in_stream.append(None)
                
                if hasattr(tool_call, 'function') and tool_call.function:
                    func = tool_call.function
                    
                    # Create new tool call if slot is empty and we have a function name
                    if tool_calls_in_stream[tool_index] is None and hasattr(func, 'name') and func.name:
                        if print_on:
                            print(f"\nTool Call: {func.name}...", flush=True)
                        tool_calls_in_stream[tool_index] = {
                            "id": getattr(tool_call, 'id', f"call_{tool_index}"),
                            "name": func.name,
                            "arguments": ""
                        }
                    
                    # Accumulate arguments
                    if tool_calls_in_stream[tool_index] and hasattr(func, 'arguments') and func.arguments is not None:
                        tool_calls_in_stream[tool_index]["arguments"] += func.arguments
                        
                        if verbose:
                            logger.debug(f"Accumulated arguments for {tool_calls_in_stream[tool_index].get('name', 'unknown')}: '{tool_calls_in_stream[tool_index]['arguments']}'")
                        
                        # Try to parse if we have complete JSON
                        try:
                            args_dict = json.loads(tool_calls_in_stream[tool_index]["arguments"])
                            tool_calls_in_stream[tool_index]["input"] = args_dict
                            tool_calls_in_stream[tool_index]["arguments_complete"] = True
                            if verbose:
                                logger.info(f"Complete tool call for {tool_calls_in_stream[tool_index]['name']} with args: {args_dict}")
                        except json.JSONDecodeError:
                            # Continue accumulating - JSON might be incomplete
                            if verbose:
                                logger.debug(f"Incomplete JSON for {tool_calls_in_stream[tool_index].get('name', 'unknown')}: {tool_calls_in_stream[tool_index]['arguments'][:100]}...")
                            
        return full_text_response

    def parse_streaming_chunks_with_tools(
        self,
        stream,
        agent_name: str = "Agent",
        print_on: bool = True,
        verbose: bool = False,
    ) -> tuple:
        """
        Parse streaming chunks and extract both text and tool calls.
        
        Args:
            stream: The streaming response object
            agent_name: Name of the agent for printing
            print_on: Whether to print streaming output
            verbose: Whether to enable verbose logging
            
        Returns:
            tuple: (full_text_response, tool_calls_list)
        """
        full_text_response = ""
        tool_calls_in_stream = []
        current_tool_call = None
        tool_call_buffer = ""

        if print_on:
            print(f"{agent_name}: ", end="", flush=True)

        # Process streaming chunks in real-time
        try:
            for chunk in stream:
                if verbose:
                    logger.debug(f"Processing streaming chunk: {type(chunk)}")
                
                # Try Anthropic-style processing first
                anthropic_result = self._process_anthropic_chunk(
                    chunk, current_tool_call, tool_call_buffer, tool_calls_in_stream, print_on, verbose
                )
                if anthropic_result[0]:  # If text was processed
                    text_chunk, current_tool_call, tool_call_buffer = anthropic_result
                    full_text_response += text_chunk
                    continue
                
                # If not Anthropic, try OpenAI-style processing
                openai_text = self._process_openai_chunk(chunk, tool_calls_in_stream, print_on, verbose)
                if openai_text:
                    full_text_response += openai_text
        except Exception as e:
            logger.error(f"Error processing streaming chunks: {e}")
            if print_on:
                print(f"\n[Streaming Error: {e}]")
            return full_text_response, tool_calls_in_stream

        if print_on:
            print()  # Newline after streaming text

        return full_text_response, tool_calls_in_stream

    def run(
        self,
        task: str,
        audio: Optional[str] = None,
        img: Optional[str] = None,
        *args,
        **kwargs,
    ):
        """
        Run the LLM model for the given task.

        Args:
            task (str): The task to run the model for.
            audio (str, optional): Audio input if any. Defaults to None.
            img (str, optional): Image input if any. Defaults to None.
            *args: Additional positional arguments. If a single dictionary is passed,
                  it will be merged into completion parameters with highest priority.
            **kwargs: Additional keyword arguments that will be merged into completion
                     parameters with highest priority (overrides init kwargs).

        Returns:
            str: The content of the response from the model.

        Raises:
            Exception: If there is an error in processing the request.

        Note:
            Parameter priority order (highest to lowest):
            1. Runtime kwargs (passed to run method)
            2. Runtime args (if dictionary, passed to run method)
            3. Init kwargs (passed to __init__)
            4. Init args (if dictionary, passed to __init__)
            5. Default parameters
        """
        try:
            # Prepare messages properly - this handles both task and image together
            messages = self._prepare_messages(task=task, img=img)

            # Base completion parameters
            completion_params = {
                "model": self.model_name,
                "messages": messages,
                "stream": self.stream,
                "max_tokens": self.max_tokens,
                "caching": self.caching,
                "temperature": self.temperature,
                "top_p": self.top_p,
            }

            # Merge initialization kwargs first (lower priority)
            if self.init_kwargs:
                completion_params.update(self.init_kwargs)

            # Merge runtime kwargs (higher priority - overrides init kwargs)
            if kwargs:
                completion_params.update(kwargs)

            if self.api_version is not None:
                completion_params["api_version"] = self.api_version

            # Add temperature for non-o4/o3 models
            if self.model_name not in [
                "openai/o4-mini",
                "openai/o3-2025-04-16",
            ]:
                completion_params["temperature"] = self.temperature

            # Add tools if specified
            if self.tools_list_dictionary is not None:
                completion_params.update(
                    {
                        "tools": self.tools_list_dictionary,
                        "tool_choice": self.tool_choice,
                        "parallel_tool_calls": self.parallel_tool_calls,
                    }
                )

            if self.functions is not None:
                completion_params.update(
                    {"functions": self.functions}
                )

            if self.base_url is not None:
                completion_params["base_url"] = self.base_url

            # Add modalities if needed
            if self.modalities and len(self.modalities) >= 2:
                completion_params["modalities"] = self.modalities

            # Process additional args if any
            self._process_additional_args(completion_params, args)

            # Make the completion call
            response = completion(**completion_params)

            # Handle streaming response
            if self.stream:
                return response  # Return the streaming generator directly

            # Handle tool-based response
            elif self.tools_list_dictionary is not None:
                return self.output_for_tools(response)
            elif self.return_all is True:
                return response.model_dump()
            elif "gemini" in self.model_name.lower():
                return gemini_output_img_handler(response)
            else:
                # For non-Gemini models, return the content directly
                return response.choices[0].message.content

        except LiteLLMException as error:
            logger.error(
                f"Error in LiteLLM run: {str(error)} Traceback: {traceback.format_exc()}"
            )
            if "rate_limit" in str(error).lower():
                logger.warning(
                    "Rate limit hit, retrying with exponential backoff..."
                )
                return self.run(task, audio, img, *args, **kwargs)
            raise error

    def __call__(self, task: str, *args, **kwargs):
        """
        Call the LLM model for the given task.

        Args:
            task (str): The task to run the model for.
            *args: Additional positional arguments to pass to the model.
            **kwargs: Additional keyword arguments to pass to the model.

        Returns:
            str: The content of the response from the model.
        """
        return self.run(task, *args, **kwargs)

    async def arun(self, task: str, *args, **kwargs):
        """
        Run the LLM model asynchronously for the given task.

        Args:
            task (str): The task to run the model for.
            *args: Additional positional arguments.
            **kwargs: Additional keyword arguments.

        Returns:
            str: The content of the response from the model.
        """
        try:
            # Extract image parameter from kwargs if present
            img = kwargs.pop("img", None) if "img" in kwargs else None
            messages = self._prepare_messages(task=task, img=img)

            # Prepare common completion parameters
            completion_params = {
                "model": self.model_name,
                "messages": messages,
                "stream": self.stream,
                "temperature": self.temperature,
                "max_tokens": self.max_tokens,
            }

            # Merge initialization kwargs first (lower priority)
            if self.init_kwargs:
                completion_params.update(self.init_kwargs)

            # Merge runtime kwargs (higher priority - overrides init kwargs)
            if kwargs:
                completion_params.update(kwargs)

            # Handle tool-based completion
            if self.tools_list_dictionary is not None:
                completion_params.update(
                    {
                        "tools": self.tools_list_dictionary,
                        "tool_choice": self.tool_choice,
                        "parallel_tool_calls": self.parallel_tool_calls,
                    }
                )

            # Process additional args if any
            self._process_additional_args(completion_params, args)

            # Make the completion call
            response = await acompletion(**completion_params)

            # Handle tool-based response
            if self.tools_list_dictionary is not None:
                return (
                    response.choices[0]
                    .message.tool_calls[0]
                    .function.arguments
                )
<<<<<<< HEAD

            # Standard completion
            response = await acompletion(**completion_params)

            print(response)
            return response
=======
            elif self.return_all is True:
                return response.model_dump()
            elif "gemini" in self.model_name.lower():
                return gemini_output_img_handler(response)
            else:
                # For non-Gemini models, return the content directly
                return response.choices[0].message.content
>>>>>>> 00131efc

        except Exception as error:
            logger.error(f"Error in LiteLLM arun: {str(error)}")
            # if "rate_limit" in str(error).lower():
            #     logger.warning(
            #         "Rate limit hit, retrying with exponential backoff..."
            #     )
            #     await asyncio.sleep(2)  # Use async sleep
            #     return await self.arun(task, *args, **kwargs)
            raise error

    async def _process_batch(
        self, tasks: List[str], batch_size: int = 10
    ):
        """
        Process a batch of tasks asynchronously.

        Args:
            tasks (List[str]): List of tasks to process.
            batch_size (int): Size of each batch.

        Returns:
            List[str]: List of responses.
        """
        results = []
        for i in range(0, len(tasks), batch_size):
            batch = tasks[i : i + batch_size]
            batch_results = await asyncio.gather(
                *[self.arun(task) for task in batch],
                return_exceptions=True,
            )

            # Handle any exceptions in the batch
            for result in batch_results:
                if isinstance(result, Exception):
                    logger.error(
                        f"Error in batch processing: {str(result)}"
                    )
                    results.append(str(result))
                else:
                    results.append(result)

            # Add a small delay between batches to avoid rate limits
            if i + batch_size < len(tasks):
                await asyncio.sleep(0.5)

        return results

    def batched_run(self, tasks: List[str], batch_size: int = 10):
        """
        Run multiple tasks in batches synchronously.

        Args:
            tasks (List[str]): List of tasks to process.
            batch_size (int): Size of each batch.

        Returns:
            List[str]: List of responses.
        """
        logger.info(
            f"Running {len(tasks)} tasks in batches of {batch_size}"
        )
        return asyncio.run(self._process_batch(tasks, batch_size))

    async def batched_arun(
        self, tasks: List[str], batch_size: int = 10
    ):
        """
        Run multiple tasks in batches asynchronously.

        Args:
            tasks (List[str]): List of tasks to process.
            batch_size (int): Size of each batch.

        Returns:
            List[str]: List of responses.
        """
        logger.info(
            f"Running {len(tasks)} tasks asynchronously in batches of {batch_size}"
        )
        return await self._process_batch(tasks, batch_size)<|MERGE_RESOLUTION|>--- conflicted
+++ resolved
@@ -1,9 +1,6 @@
-<<<<<<< HEAD
 import traceback
 from typing import Optional, Callable
-=======
 import asyncio
->>>>>>> 00131efc
 import base64
 import traceback
 import uuid
@@ -1178,14 +1175,11 @@
                     .message.tool_calls[0]
                     .function.arguments
                 )
-<<<<<<< HEAD
-
             # Standard completion
             response = await acompletion(**completion_params)
 
             print(response)
             return response
-=======
             elif self.return_all is True:
                 return response.model_dump()
             elif "gemini" in self.model_name.lower():
@@ -1193,7 +1187,6 @@
             else:
                 # For non-Gemini models, return the content directly
                 return response.choices[0].message.content
->>>>>>> 00131efc
 
         except Exception as error:
             logger.error(f"Error in LiteLLM arun: {str(error)}")
